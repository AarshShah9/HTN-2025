--- conflicted
+++ resolved
@@ -195,28 +195,9 @@
         if embeddings is not None:
             update_data["embeddings"] = embeddings
         if tagged is not None:
-<<<<<<< HEAD
-            update_data[ImageModel.tagged] = tagged
+            update_data["tagged"] = tagged
         if audio_id is not None:
             update_data[ImageModel.audio_id] = audio_id
-=======
-            update_data["tagged"] = tagged
-        if audio is not None:
-            # Process audio transcription if audio is provided
-            transcription = None
-            if audio:
-                try:
-                    # Decode base64 audio to bytes
-                    audio_bytes = base64.b64decode(audio)
-                    # Transcribe audio using the transcription utility
-                    transcription = transcribe_audio_from_bytes(
-                        audio_bytes, "audio.wav"
-                    )
-                except Exception as e:
-                    print(f"Error transcribing audio: {str(e)}")
-                    transcription = None
-            update_data[ImageModel.audio] = transcription
->>>>>>> 54146d84
 
         if not update_data:
             return await self.get_image_by_id(image_id)
